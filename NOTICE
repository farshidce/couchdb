--- conflicted
+++ resolved
@@ -52,22 +52,4 @@
 
  * yajl (http://lloyd.github.com/yajl/)
 
-<<<<<<< HEAD
-  Copyright 2010, Lloyd Hilaiel
-
- * ejson
-
-  Based on Paul Davis' eep0018 implementation (https://github.com/davisp/eep0018/),
-  with some modifications from Damien Katz, Filipe Manana and Benoît Chesneau.
-  This application uses yajl.
-
- * snappy (http://code.google.com/p/snappy/)
-
-  Copyright 2005 and onwards Google Inc.
-
- * snappy-erlang-nif (https://github.com/fdmanana/snappy-erlang-nif)
-
-  Copyright 2011, Filipe Manana <fdmanana@apache.org>
-=======
-  Copyright 2010, Lloyd Hilaiel
->>>>>>> 2e99f965
+  Copyright 2010, Lloyd Hilaiel